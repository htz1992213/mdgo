--- conflicted
+++ resolved
@@ -3,7 +3,7 @@
 # Distributed under the terms of the MIT License.
 
 import numpy as np
-<<<<<<< HEAD
+import math
 from io import StringIO
 import os
 import re
@@ -19,9 +19,6 @@
 __maintainer__ = "Tingzheng Hou"
 __email__ = "tingzheng_hou@berkeley.edu"
 __date__ = "Feb 9, 2021"
-=======
-import math
->>>>>>> f71807f8
 
 MM_of_Elements = {'H': 1.00794, 'He': 4.002602, 'Li': 6.941, 'Be': 9.012182,
                   'B': 10.811, 'C': 12.0107, 'N': 14.0067, 'O': 15.9994,
@@ -53,7 +50,6 @@
                   'Md': 258.0951, 'No': 259.1009, 'Lr': 262, 'Rf': 267,
                   'Db': 268, 'Sg': 271, 'Bh': 270, 'Hs': 269, 'Mt': 278,
                   'Ds': 281, 'Rg': 281, 'Cn': 285, 'Nh': 284, 'Fl': 289,
-<<<<<<< HEAD
                   'Mc': 289, 'Lv': 292, 'Ts': 294, 'Og': 294, 'ZERO': 0}
 
 SECTION_SORTER = {
@@ -186,47 +182,6 @@
     "tetraglyme": 1.009,
     "acn": 0.786
 }
-=======
-                  'Mc': 289, 'Lv': 292, 'Ts': 294, 'Og': 294}
-
-
-def resname(residue, residue_mass_dict):
-    """
-    Currently this does not support residues with masses within 0.05. It may
-    return the name of either residue
-    :param residue:
-    :param residue_mass_dict:
-    :return:
-    """
-    for resname, mass in residue_mass_dict.items():
-        if math.isclose(residue.mass, mass, abs_tol=0.05):
-            return resname
-    print("the relevant residues are: \n", residue.atoms.names, "\n and ")
-    raise ValueError(f'mass of residue, {residue.mass}, is not in name_mass_dict,'
-                     f' {residue_mass_dict}')
-
-
-def resnames(u, residue_mass_dict):
-    """
-    Currently this does not support residues with masses within 0.05. It may
-    return the name of either residue
-    :param u:
-    :param residue_mass_dict:
-    :return:
-    """
-    residue_names = []
-    for res in u.residues:
-        residue_names.append(resname(res, residue_mass_dict))
-    return np.array(residue_names)
-
-
-@np.vectorize
-def mass_to_el(atom_mw, tol=0.01):
-    for name, mw in MM_of_Elements.items():
-        if abs(mw - atom_mw) < tol:
-            return name
-    raise Exception(f'the molecular weight: {atom_mw} amu, is not valid')
->>>>>>> f71807f8
 
 
 def atom_vec(atom1, atom2, dimension):
@@ -507,6 +462,45 @@
                                      mode=mode)
 
 
+def resname(residue, residue_mass_dict):
+    """
+    Currently this does not support residues with masses within 0.05. It may
+    return the name of either residue
+    :param residue:
+    :param residue_mass_dict:
+    :return:
+    """
+    for resname, mass in residue_mass_dict.items():
+        if math.isclose(residue.mass, mass, abs_tol=0.05):
+            return resname
+    print("the relevant residues are: \n", residue.atoms.names, "\n and ")
+    raise ValueError(f'mass of residue, {residue.mass}, is not in name_mass_dict,'
+                     f' {residue_mass_dict}')
+
+
+def resnames(u, residue_mass_dict):
+    """
+    Currently this does not support residues with masses within 0.05. It may
+    return the name of either residue
+    :param u:
+    :param residue_mass_dict:
+    :return:
+    """
+    residue_names = []
+    for res in u.residues:
+        residue_names.append(resname(res, residue_mass_dict))
+    return np.array(residue_names)
+
+
+@np.vectorize
+def mass_to_el(atom_mw, tol=0.01):
+    for name, mw in MM_of_Elements.items():
+        if abs(mw - atom_mw) < tol:
+            return name
+    raise Exception(f'the molecular weight: {atom_mw} amu, is not valid')
+
+
+
 if __name__ == "__main__":
     litfsi = Molecule.from_file(
         "/Users/th/Downloads/package/packmol-17.163/LiTFSI.xyz"
